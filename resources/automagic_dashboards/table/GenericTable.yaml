--- conflicted
+++ resolved
@@ -89,22 +89,14 @@
 - Singletons:
     title: These are the same for all your [[this.short-name]]
 - ByTime:
-<<<<<<< HEAD
-    title: "[[this]] across time"
+    title: "These [[this.short-name]] across time"
     comparison_title: How they compare across time
 - Geographical:
-    title: Where your [[this]] are
+    title: Where your [[this.short-name]] are
     comparison_title: How they compare acrosss location
 - General:
-    title: How [[this]] are distributed
+    title: How these [[this.short-name]] are distributed
     comparison_title: How they differ in distributions
-=======
-    title: "These [[this.short-name]] across time"
-- Geographical:
-    title: Where your [[this.short-name]] are
-- General:
-    title: How these [[this.short-name]] are distributed
->>>>>>> 19b08f78
 dashboard_filters:
 - Timestamp
 - Date
