--- conflicted
+++ resolved
@@ -43,13 +43,9 @@
     });
 
     // SQL editor should get updated automatically
-<<<<<<< HEAD
-    cy.get("@ace")
+    cy.get("@editor")
       .wait(100)
       .contains("select {{snippet: stuff-snippet}}");
-=======
-    cy.get("@editor").contains("select {{snippet: stuff-snippet}}");
->>>>>>> 3c5071c1
 
     // Run the query and check the value
     cy.get(".NativeQueryEditor .Icon-play").click();
@@ -57,12 +53,6 @@
   });
 
   it("should let you edit snippet", () => {
-<<<<<<< HEAD
-    // open the snippet edit modal
-    cy.get(".Icon-chevrondown")
-      .wait(100)
-      .click({ force: true });
-=======
     // Re-create the above snippet via API without the need to rely on the previous test
     cy.request("POST", "/api/native-query-snippet", {
       name: "stuff-snippet",
@@ -81,8 +71,9 @@
     cy.findByText("stuff-snippet").click();
 
     // Open the snippet edit modal
-    cy.get(".Icon-chevrondown").click({ force: true });
->>>>>>> 3c5071c1
+    cy.get(".Icon-chevrondown")
+      .wait(100)
+      .click({ force: true });
     cy.findByText("Edit").click();
 
     // Update the name and content
