--- conflicted
+++ resolved
@@ -123,29 +123,13 @@
     it.skip("Repro 2: should work for aggregated questions", () => {
       cy.createQuestion({
         name: "12985-v2",
-<<<<<<< HEAD
         query: {
           "source-query": {
             "source-table": PRODUCTS_ID,
             aggregation: [["count"]],
-            breakout: [["field-id", PRODUCTS.CATEGORY]],
-=======
-        dataset_query: {
-          database: 1,
-          query: {
-            "source-query": {
-              "source-table": PRODUCTS_ID,
-              aggregation: [["count"]],
-              breakout: [["field", PRODUCTS.CATEGORY, null]],
-            },
-            filter: [
-              ">",
-              ["field", "count", { "base-type": "type/Integer" }],
-              1,
-            ],
->>>>>>> 68d55143
+            breakout: [["field", PRODUCTS.CATEGORY, null]],
           },
-          filter: [">", ["field-literal", "count", "type/Integer"], 1],
+          filter: [">", ["field", "count", { "base-type": "type/Integer" }], 1],
         },
       }).then(({ body: { id: QUESTION_ID } }) => {
         cy.createDashboard("12985-v2D").then(
@@ -248,7 +232,6 @@
   it("'Between Dates' filter should behave consistently (metabase#12872)", () => {
     cy.createQuestion({
       name: "12872",
-<<<<<<< HEAD
       query: {
         "source-table": PRODUCTS_ID,
         aggregation: [["count"]],
@@ -256,48 +239,15 @@
           "and",
           [
             "between",
-            ["field-id", PRODUCTS.CREATED_AT],
+            ["field", PRODUCTS.CREATED_AT, null],
             "2019-04-15",
             "2019-04-15",
           ],
           [
             "between",
-            ["joined-field", "Products", ["field-id", PRODUCTS.CREATED_AT]],
+            ["field", PRODUCTS.CREATED_AT, { "join-alias": "Products" }],
             "2019-04-15",
             "2019-04-15",
-=======
-      dataset_query: {
-        database: 1,
-        query: {
-          "source-table": PRODUCTS_ID,
-          aggregation: [["count"]],
-          filter: [
-            "and",
-            [
-              "between",
-              ["field", PRODUCTS.CREATED_AT, null],
-              "2019-04-15",
-              "2019-04-15",
-            ],
-            [
-              "between",
-              ["field", PRODUCTS.CREATED_AT, { "join-alias": "Products" }],
-              "2019-04-15",
-              "2019-04-15",
-            ],
-          ],
-          joins: [
-            {
-              alias: "Products",
-              condition: [
-                "=",
-                ["field", PRODUCTS.ID, null],
-                ["field", PRODUCTS.ID, { "join-alias": "Products" }],
-              ],
-              fields: "all",
-              "source-table": PRODUCTS_ID,
-            },
->>>>>>> 68d55143
           ],
         ],
         joins: [
@@ -305,8 +255,8 @@
             alias: "Products",
             condition: [
               "=",
-              ["field-id", PRODUCTS.ID],
-              ["joined-field", "Products", ["field-id", PRODUCTS.ID]],
+              ["field", PRODUCTS.ID, null],
+              ["field", PRODUCTS.ID, { "join-alias": "Products" }],
             ],
             fields: "all",
             "source-table": PRODUCTS_ID,
@@ -356,28 +306,14 @@
 
     cy.createQuestion({
       name: "12839",
-<<<<<<< HEAD
       query: {
-        filter: [">", ["field-literal", CE_NAME, "type/Float"], 0],
+        filter: [">", ["field", CE_NAME, { "base-type": "type/Float" }], 0],
         "source-query": {
           aggregation: [
             ["aggregation-options", ["+", 1, 1], { "display-name": CE_NAME }],
           ],
-          breakout: [["field-id", PRODUCTS.CATEGORY]],
+          breakout: [["field", PRODUCTS.CATEGORY, null]],
           "source-table": PRODUCTS_ID,
-=======
-      dataset_query: {
-        database: 1,
-        query: {
-          filter: [">", ["field", CE_NAME, { "base-type": "type/Float" }], 0],
-          "source-query": {
-            aggregation: [
-              ["aggregation-options", ["+", 1, 1], { "display-name": CE_NAME }],
-            ],
-            breakout: [["field", PRODUCTS.CATEGORY, null]],
-            "source-table": PRODUCTS_ID,
-          },
->>>>>>> 68d55143
         },
       },
     }).then(({ body: { id: questionId } }) => {
@@ -397,21 +333,10 @@
     cy.log("Create a question");
     cy.createQuestion({
       name: "13960",
-<<<<<<< HEAD
       query: {
         "source-table": PRODUCTS_ID,
         aggregation: [["count"]],
-        breakout: [["field-id", PRODUCTS.CATEGORY]],
-=======
-      dataset_query: {
-        type: "query",
-        query: {
-          "source-table": PRODUCTS_ID,
-          aggregation: [["count"]],
-          breakout: [["field", PRODUCTS.CATEGORY, null]],
-        },
-        database: 1,
->>>>>>> 68d55143
+        breakout: [["field", PRODUCTS.CATEGORY, null]],
       },
       display: "pie",
     }).then(({ body: { id: QUESTION_ID } }) => {
@@ -576,34 +501,14 @@
 
     cy.createQuestion({
       name: "11957",
-<<<<<<< HEAD
       query: {
         "source-query": {
           "source-table": ORDERS_ID,
-          filter: [">", ["field-id", ORDERS.CREATED_AT], "2020-01-01"],
+          filter: [">", ["field", ORDERS.CREATED_AT, null], "2020-01-01"],
           aggregation: [["count"]],
-          breakout: [
-            ["datetime-field", ["field-id", ORDERS.CREATED_AT], "day"],
-=======
-      dataset_query: {
-        database: 1,
-        query: {
-          "source-query": {
-            "source-table": ORDERS_ID,
-            filter: [">", ["field", ORDERS.CREATED_AT, null], "2020-01-01"],
-            aggregation: [["count"]],
-            breakout: [
-              ["field", ORDERS.CREATED_AT, { "temporal-unit": "day" }],
-            ],
-          },
-          filter: [
-            "<=",
-            ["field", "count", { "base-type": "type/Integer" }],
-            20,
->>>>>>> 68d55143
-          ],
+          breakout: [["field", ORDERS.CREATED_AT, { "temporal-unit": "day" }]],
         },
-        filter: ["<=", ["field-literal", "count", "type/Integer"], 20],
+        filter: ["<=", ["field", "count", { "base-type": "type/Integer" }], 20],
       },
     }).then(({ body: { id: QUESTION_ID } }) => {
       cy.visit(`/question/${QUESTION_ID}`);
@@ -702,58 +607,24 @@
   it("should handle post-aggregation filter on questions with joined table (metabase#14811)", () => {
     cy.createQuestion({
       name: "14811",
-<<<<<<< HEAD
       query: {
         "source-query": {
           "source-table": ORDERS_ID,
           aggregation: [
             [
               "sum",
-              [
-                "fk->",
-                ["field-id", ORDERS.PRODUCT_ID],
-                ["field-id", PRODUCTS.PRICE],
-              ],
+              ["field", PRODUCTS.PRICE, { "source-field": ORDERS.PRODUCT_ID }],
             ],
           ],
           breakout: [
-            [
-              "fk->",
-              ["field-id", ORDERS.PRODUCT_ID],
-              ["field-id", PRODUCTS.CATEGORY],
-            ],
-=======
-      dataset_query: {
-        database: 1,
-        query: {
-          "source-query": {
-            "source-table": ORDERS_ID,
-            aggregation: [
-              [
-                "sum",
-                [
-                  "field",
-                  PRODUCTS.PRICE,
-                  { "source-field": ORDERS.PRODUCT_ID },
-                ],
-              ],
-            ],
-            breakout: [
-              [
-                "field",
-                PRODUCTS.CATEGORY,
-                { "source-field": ORDERS.PRODUCT_ID },
-              ],
-            ],
-          },
-          filter: [
-            "=",
-            ["field", "CATEGORY", { "base-type": "type/Text" }],
-            "Widget",
->>>>>>> 68d55143
+            ["field", PRODUCTS.CATEGORY, { "source-field": ORDERS.PRODUCT_ID }],
           ],
         },
-        filter: ["=", ["field-literal", "CATEGORY", "type/Text"], "Widget"],
+        filter: [
+          "=",
+          ["field", "CATEGORY", { "base-type": "type/Text" }],
+          "Widget",
+        ],
       },
     }).then(({ body: { id: QUESTION_ID } }) => {
       cy.server();
@@ -786,25 +657,10 @@
     cy.viewport(1400, 1000); // We need a bit taller window for this repro to see all custom filter options in the popover
     cy.createQuestion({
       name: "14776",
-<<<<<<< HEAD
       query: {
         "source-table": ORDERS_ID,
-        aggregation: [["sum", ["field-id", ORDERS.TOTAL]]],
-        breakout: [
-          ["datetime-field", ["field-id", ORDERS.CREATED_AT], "month"],
-        ],
-=======
-      dataset_query: {
-        database: 1,
-        query: {
-          "source-table": ORDERS_ID,
-          aggregation: [["sum", ["field", ORDERS.TOTAL, null]]],
-          breakout: [
-            ["field", ORDERS.CREATED_AT, { "temporal-unit": "month" }],
-          ],
-        },
-        type: "query",
->>>>>>> 68d55143
+        aggregation: [["sum", ["field", ORDERS.TOTAL, null]]],
+        breakout: [["field", ORDERS.CREATED_AT, { "temporal-unit": "month" }]],
       },
     }).then(({ body: { id: QUESTION_ID } }) => {
       cy.visit(`/question/${QUESTION_ID}/notebook`);
@@ -830,21 +686,10 @@
 
     cy.createQuestion({
       name: "14843",
-<<<<<<< HEAD
       query: {
         "source-table": PEOPLE_ID,
-        expressions: { [CC_NAME]: ["length", ["field-id", PEOPLE.CITY]] },
+        expressions: { [CC_NAME]: ["length", ["field", PEOPLE.CITY, null]] },
         filter: ["!=", ["expression", CC_NAME], 3],
-=======
-      dataset_query: {
-        database: 1,
-        query: {
-          "source-table": PEOPLE_ID,
-          expressions: { [CC_NAME]: ["length", ["field", PEOPLE.CITY, null]] },
-          filter: ["!=", ["expression", CC_NAME], 3],
-        },
-        type: "query",
->>>>>>> 68d55143
       },
     }).then(({ body: { id: QUESTION_ID } }) => {
       cy.visit(`/question/${QUESTION_ID}`);
