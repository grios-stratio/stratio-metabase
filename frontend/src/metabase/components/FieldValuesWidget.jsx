/* eslint-disable react/prop-types */
import React, { Component } from "react";
import PropTypes from "prop-types";
import { connect } from "react-redux";
import { t, jt } from "ttag";
import _ from "underscore";

import TokenField, {
  parseNumberValue,
  parseStringValue,
} from "metabase/components/TokenField";
import ListField from "metabase/components/ListField";
import ValueComponent from "metabase/components/Value";
import LoadingSpinner from "metabase/components/LoadingSpinner";

import AutoExpanding from "metabase/hoc/AutoExpanding";

import { MetabaseApi } from "metabase/services";
import { addRemappings, fetchFieldValues } from "metabase/redux/metadata";
import { defer } from "metabase/lib/promise";
import { stripId } from "metabase/lib/formatting";
import { fetchDashboardParameterValues } from "metabase/dashboard/actions";

import Fields from "metabase/entities/fields";

const MAX_SEARCH_RESULTS = 100;

const fieldValuesWidgetPropTypes = {
  addRemappings: PropTypes.func,
  expand: PropTypes.bool,
};

const optionsMessagePropTypes = {
  message: PropTypes.string.isRequired,
};

const mapDispatchToProps = {
  addRemappings,
  fetchFieldValues,
  fetchDashboardParameterValues,
};

function mapStateToProps(state, { fields = [] }) {
  return {
    fields: fields.map(
      field =>
        Fields.selectors.getObject(state, { entityId: field.id }) || field,
    ),
  };
}

async function searchFieldValues(
  { fields, value, disablePKRemappingForSearch, maxResults },
  cancelled,
) {
  let options = dedupeValues(
    await Promise.all(
      fields.map(field =>
        MetabaseApi.field_search(
          {
            value,
            fieldId: field.id,
            searchFieldId: searchField(field, disablePKRemappingForSearch).id,
            limit: maxResults,
          },
          { cancelled },
        ),
      ),
    ),
  );

  options = options.map(result => [].concat(result));
  return options;
}

class FieldValuesWidgetInner extends Component {
  constructor(props) {
    super(props);
    const { fields, disableSearch, disablePKRemappingForSearch } = props;
    this.state = {
      options: [],
      loadingState: "INIT",
      lastValue: "",
      valuesMode: getValuesMode(
        fields,
        disableSearch,
        disablePKRemappingForSearch,
      ),
    };
  }

  static defaultProps = {
    color: "purple",
    maxResults: MAX_SEARCH_RESULTS,
    alwaysShowOptions: true,
    style: {},
    formatOptions: {},
    maxWidth: 500,
    disableSearch: false,
    showOptionsInPopover: false,
  };

  componentDidMount() {
    if (shouldList(this.props.fields, this.props.disableSearch)) {
      this.fetchValues();
    }
  }

  async fetchValues(query) {
    this.setState({
      loadingState: "LOADING",
      options: [],
    });

    let options = [];
    let valuesMode = this.state.valuesMode;
    try {
      if (usesChainFilterEndpoints(this.props.dashboard)) {
        options = await this.fetchDashboardParamValues(query);
      } else {
        options = await this.fetchFieldValues(query);
        const { fields, disableSearch, disablePKRemappingForSearch } =
          this.props;
        valuesMode = getValuesMode(
          fields,
          disableSearch,
          disablePKRemappingForSearch,
        );
      }
    } finally {
      this.updateRemappings(options);
      this.setState({
        loadingState: "LOADED",
        options,
        valuesMode,
      });
    }
  }

  fetchFieldValues = async query => {
    if (query == null) {
      const { fields, fetchFieldValues } = this.props;
      await Promise.all(fields.map(field => fetchFieldValues(field.id)));
      return dedupeValues(this.props.fields.map(field => field.values));
    } else {
      const { fields } = this.props;
      const cancelDeferred = defer();
      const cancelled = cancelDeferred.promise;
      this._cancel = () => {
        this._cancel = null;
        cancelDeferred.resolve();
      };

      const options = await searchFieldValues(
        {
          value: query,
          fields,
          disablePKRemappingForSearch: this.props.disablePKRemappingForSearch,
          maxResults: this.props.maxResults,
        },
        cancelled,
      );

      this._cancel = null;
      return options;
    }
  };

  fetchDashboardParamValues = async query => {
    const { dashboard, parameter, parameters } = this.props;
    const args = {
      dashboardId: dashboard?.id,
      parameter,
      parameters,
      query,
    };
    return this.props.fetchDashboardParameterValues(args);
  };

  updateRemappings(options) {
    const { fields } = this.props;
    if (showRemapping(fields)) {
      const [field] = fields;
      if (
        field.remappedField() ===
        searchField(field, this.props.disablePKRemappingForSearch)
      ) {
        this.props.addRemappings(field.id, options);
      }
    }
  }

  componentWillUnmount() {
    if (this._cancel) {
      this._cancel();
    }
  }

  onInputChange = value => {
    const { maxResults } = this.props;
    const { lastValue, options } = this.state;
    let { valuesMode } = this.state;

    // override "search" mode when searching is unnecessary
    valuesMode = isExtensionOfPreviousSearch(
      value,
      lastValue,
      options,
      maxResults,
    )
      ? "list"
      : valuesMode;

    if (valuesMode === "search") {
      this._search(value);
    }

    return value;
  };

  search = _.debounce(async value => {
    if (!value) {
      return;
    }

    await this.fetchValues(value);

    this.setState({
      lastValue: value,
    });
  }, 500);

  _search = value => {
    if (this._cancel) {
      this._cancel();
    }

    this.setState({
      loadingState: "LOADING",
    });
    this.search(value);
  };

  render() {
    const {
      value,
      onChange,
      fields,
      multi,
      autoFocus,
      color,
      className,
      style,
      parameter,
      prefix,
      disableSearch,
      disablePKRemappingForSearch,
      formatOptions,
      placeholder,
      forceTokenField = false,
      showOptionsInPopover,
<<<<<<< HEAD
      valueRenderer = value =>
        renderValue(fields, formatOptions, value, {
          autoLoad: true,
          compact: false,
        }),
      optionRenderer = option =>
        renderValue(fields, formatOptions, option[0], {
          autoLoad: false,
        }),
      layoutRenderer = showOptionsInPopover
        ? undefined
        : layoutProps => (
            <div>
              {layoutProps.valuesList}
              {renderOptions(this.state, this.props, layoutProps)}
            </div>
          ),
=======
      checkedColor,
>>>>>>> d06729e1
    } = this.props;
    const { loadingState, options = [] } = this.state;

    const tokenFieldPlaceholder = getTokenFieldPlaceholder({
      fields,
      disableSearch,
      placeholder,
      disablePKRemappingForSearch,
      loadingState,
      options,
    });

    const isLoading = loadingState === "LOADING";
    const usesListField = hasList({
      fields,
      disableSearch,
      options,
    });

    return (
      <div
        style={{
          width: this.props.expand ? this.props.maxWidth : null,
          minWidth: this.props.minWidth,
          maxWidth: this.props.maxWidth,
        }}
      >
        {usesListField &&
          !forceTokenField &&
          (isLoading ? (
            <LoadingState />
          ) : (
            <ListField
              isDashboardFilter={parameter}
              placeholder={tokenFieldPlaceholder}
              value={value.filter(v => v != null)}
              onChange={onChange}
              options={options}
              optionRenderer={option =>
                renderValue(fields, formatOptions, option[0], {
                  autoLoad: false,
                })
              }
              checkedColor={checkedColor}
            />
          ))}
        {(!usesListField || forceTokenField) && (
          <TokenField
            prefix={prefix}
            value={value.filter(v => v != null)}
            onChange={onChange}
            placeholder={tokenFieldPlaceholder}
            updateOnInputChange
            // forwarded props
            multi={multi}
            autoFocus={autoFocus}
            color={color}
            style={{ ...style, minWidth: "inherit" }}
            className={className}
            optionsStyle={
              !parameter && !showOptionsInPopover ? { maxHeight: "none" } : {}
            }
            // end forwarded props
            options={options}
            valueKey="0"
            valueRenderer={valueRenderer}
            optionRenderer={optionRenderer}
            layoutRenderer={layoutRenderer}
            filterOption={(option, filterString) => {
              const lowerCaseFilterString = filterString.toLowerCase();
              return option.some(
                value =>
                  value != null &&
                  String(value).toLowerCase().includes(lowerCaseFilterString),
              );
            }}
            onInputChange={this.onInputChange}
            parseFreeformValue={value => {
              return fields[0].isNumeric()
                ? parseNumberValue(value)
                : parseStringValue(value);
            }}
          />
        )}
      </div>
    );
  }
}

export const FieldValuesWidget = AutoExpanding(FieldValuesWidgetInner);

FieldValuesWidget.propTypes = fieldValuesWidgetPropTypes;

function dedupeValues(valuesList) {
  const uniqueValueMap = new Map(valuesList.flat().map(o => [o[0], o]));
  return Array.from(uniqueValueMap.values());
}

const LoadingState = () => (
  <div className="flex layout-centered align-center" style={{ minHeight: 82 }}>
    <LoadingSpinner size={32} />
  </div>
);

const NoMatchState = ({ fields }) => {
  if (fields.length > 1) {
    // if there is more than one field, don't name them
    return <OptionsMessage message={t`No matching result`} />;
  }
  const [{ display_name }] = fields;
  return (
    <OptionsMessage
      message={jt`No matching ${(
        <strong>&nbsp;{display_name}&nbsp;</strong>
      )} found.`}
    />
  );
};

const EveryOptionState = () => (
  <OptionsMessage
    message={t`Including every option in your filter probably won’t do much…`}
  />
);

const OptionsMessage = ({ message }) => (
  <div className="flex layout-centered p4">{message}</div>
);

OptionsMessage.propTypes = optionsMessagePropTypes;

export default connect(mapStateToProps, mapDispatchToProps)(FieldValuesWidget);

// if [dashboard] parameter ID is specified use the fancy new Chain Filter API endpoints to fetch parameter values.
// Otherwise (e.g. for Cards) fall back to the old field/:id/values endpoint
function usesChainFilterEndpoints(dashboard) {
  return dashboard?.id;
}

function showRemapping(fields) {
  return fields.length === 1;
}

function shouldList(fields, disableSearch) {
  // Virtual fields come from questions that are based on other questions.
  // Currently, the back end does not return `has_field_values` in their metadata,
  // so we ignore them for now.
  const nonVirtualFields = fields.filter(field => typeof field.id === "number");

  return (
    !disableSearch &&
    nonVirtualFields.every(field => field.has_field_values === "list")
  );
}

function getNonSearchableTokenFieldPlaceholder(firstField) {
  if (firstField.isID()) {
    return t`Enter an ID`;
  } else if (firstField.isString()) {
    return t`Enter some text`;
  } else if (firstField.isNumeric()) {
    return t`Enter a number`;
  }

  // fallback
  return t`Enter some text`;
}

function searchField(field, disablePKRemappingForSearch) {
  if (disablePKRemappingForSearch && field.isPK()) {
    return field.isSearchable() ? field : null;
  }

  const remappedField = field.remappedField();
  if (remappedField && remappedField.isSearchable()) {
    return remappedField;
  }
  return field.isSearchable() ? field : null;
}

function getSearchableTokenFieldPlaceholder(
  fields,
  firstField,
  disablePKRemappingForSearch,
) {
  let placeholder;

  const names = new Set(
    fields.map(field =>
      stripId(searchField(field, disablePKRemappingForSearch).display_name),
    ),
  );

  if (names.size > 1) {
    placeholder = t`Search`;
  } else {
    const [name] = names;

    placeholder = t`Search by ${name}`;
    if (
      firstField.isID() &&
      firstField !== searchField(firstField, disablePKRemappingForSearch)
    ) {
      placeholder += t` or enter an ID`;
    }
  }
  return placeholder;
}

function hasList({ fields, disableSearch, options }) {
  return shouldList(fields, disableSearch) && !_.isEmpty(options);
}

// if this search is just an extension of the previous search, and the previous search
// wasn't truncated, then we don't need to do another search because TypeaheadListing
// will filter the previous result client-side
function isExtensionOfPreviousSearch(value, lastValue, options, maxResults) {
  return (
    lastValue &&
    value.slice(0, lastValue.length) === lastValue &&
    options.length < maxResults
  );
}

function isSearchable(fields, disableSearch, disablePKRemappingForSearch) {
  return (
    !disableSearch &&
    // search is available if:
    // all fields have a valid search field
    fields.every(field => searchField(field, disablePKRemappingForSearch)) &&
    // at least one field is set to display as "search" or is a list field that has an incomplete value set
    fields.some(
      f =>
        f.has_field_values === "search" ||
        (f.has_field_values === "list" && f.has_more_values === true),
    ) &&
    // and all fields are either "search" or "list"
    fields.every(
      f => f.has_field_values === "search" || f.has_field_values === "list",
    )
  );
}

function getTokenFieldPlaceholder({
  fields,
  disableSearch,
  placeholder,
  disablePKRemappingForSearch,
  loadingState,
  options,
}) {
  if (placeholder) {
    return placeholder;
  }

  const [firstField] = fields;

  if (
    hasList({
      fields,
      disableSearch,
      options,
    })
  ) {
    return t`Search the list`;
  } else if (isSearchable(fields, disableSearch, disablePKRemappingForSearch)) {
    return getSearchableTokenFieldPlaceholder(
      fields,
      firstField,
      disablePKRemappingForSearch,
    );
  } else {
    return getNonSearchableTokenFieldPlaceholder(firstField);
  }
}

function renderOptions(
  state,
  props,
  { optionsList, isFocused, isAllSelected, isFiltered },
) {
  const {
    alwaysShowOptions,
    fields,
    disableSearch,
    disablePKRemappingForSearch,
  } = props;
  const { loadingState, options } = state;

  if (alwaysShowOptions || isFocused) {
    if (optionsList) {
      return optionsList;
    } else if (
      hasList({
        fields,
        disableSearch,
        options,
      })
    ) {
      if (isAllSelected) {
        return <EveryOptionState />;
      }
    } else if (
      isSearchable(fields, disableSearch, disablePKRemappingForSearch)
    ) {
      if (loadingState === "LOADING") {
        return <LoadingState />;
      } else if (loadingState === "LOADED" && isFiltered) {
        return (
          <NoMatchState
            fields={fields.map(field =>
              searchField(field, disablePKRemappingForSearch),
            )}
          />
        );
      }
    }
  }
}

function renderValue(fields, formatOptions, value, options) {
  return (
    <ValueComponent
      value={value}
      column={fields[0]}
      maximumFractionDigits={20}
      remap={showRemapping(fields)}
      {...formatOptions}
      {...options}
    />
  );
}

function getValuesMode(fields, disableSearch, disablePKRemappingForSearch) {
  if (fields.length === 0) {
    return "none";
  }

  if (isSearchable(fields, disableSearch, disablePKRemappingForSearch)) {
    return "search";
  }

  if (shouldList(fields, disableSearch)) {
    return "list";
  }

  return "none";
}<|MERGE_RESOLUTION|>--- conflicted
+++ resolved
@@ -259,7 +259,7 @@
       placeholder,
       forceTokenField = false,
       showOptionsInPopover,
-<<<<<<< HEAD
+      checkedColor,
       valueRenderer = value =>
         renderValue(fields, formatOptions, value, {
           autoLoad: true,
@@ -277,9 +277,6 @@
               {renderOptions(this.state, this.props, layoutProps)}
             </div>
           ),
-=======
-      checkedColor,
->>>>>>> d06729e1
     } = this.props;
     const { loadingState, options = [] } = this.state;
 
@@ -318,11 +315,7 @@
               value={value.filter(v => v != null)}
               onChange={onChange}
               options={options}
-              optionRenderer={option =>
-                renderValue(fields, formatOptions, option[0], {
-                  autoLoad: false,
-                })
-              }
+              optionRenderer={optionRenderer}
               checkedColor={checkedColor}
             />
           ))}
