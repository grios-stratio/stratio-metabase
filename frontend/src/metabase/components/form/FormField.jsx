--- conflicted
+++ resolved
@@ -15,11 +15,7 @@
     active: PropTypes.bool,
 
     hidden: PropTypes.bool,
-<<<<<<< HEAD
-    displayName: PropTypes.string,
-=======
     title: PropTypes.string,
->>>>>>> abfccb26
     description: PropTypes.string,
 
     children: PropTypes.oneOfType([
@@ -32,11 +28,7 @@
     const {
       className,
       formField,
-<<<<<<< HEAD
-      displayName = formField && formField.title,
-=======
       title = formField && formField.title,
->>>>>>> abfccb26
       description = formField && formField.description,
       hidden = formField &&
         (formField.hidden != null
@@ -54,14 +46,6 @@
     }
 
     let { name, error, visited, active } = {
-<<<<<<< HEAD
-      ...{
-        // legacy
-        name: this.props.fieldName,
-        error: getIn(this.props.formError, ["data", "errors", name]),
-      },
-=======
->>>>>>> abfccb26
       ...(this.props.field || {}),
       ...this.props,
     };
@@ -78,20 +62,11 @@
           "flex flex-reverse justify-end": horizontal,
         })}
       >
-<<<<<<< HEAD
-        {(displayName || description) && (
-          <div className={cx({ ml2: horizontal })}>
-            {displayName && (
-              <label className="Form-label" htmlFor={name}>
-                {displayName}{" "}
-                {error && <span className="text-error">: {error}</span>}
-=======
         {(title || description) && (
           <div className={cx({ ml2: horizontal })}>
             {title && (
               <label className="Form-label" htmlFor={name} id={`${name}-label`}>
                 {title} {error && <span className="text-error">: {error}</span>}
->>>>>>> abfccb26
               </label>
             )}
             {description && <div className="mb1">{description}</div>}
