--- conflicted
+++ resolved
@@ -154,13 +154,8 @@
 }, null);
 
 // promise used for tracking a query execution in progress.  when a query is started we capture this.
-<<<<<<< HEAD
-export const queryExecutionPromise = handleActions({
-    [RUN_QUERY]: { next: (state, { cancelQueryDeferred }) => cancelQueryDeferred},
-=======
 export const cancelQueryDeferred = handleActions({
     [RUN_QUERY]: { next: (state, { payload: { cancelQueryDeferred } }) => cancelQueryDeferred},
->>>>>>> da136a5e
     [CANCEL_QUERY]: { next: (state, { payload }) => null},
     [QUERY_COMPLETED]: { next: (state, { payload }) => null},
     [QUERY_ERRORED]: { next: (state, { payload }) => null},
