import styled from "@emotion/styled";
import { css } from "@emotion/react";
import { color, darken } from "metabase/lib/colors";
import IconButtonWrapper from "metabase/components/IconButtonWrapper";
import { InputSize } from "./types";

export interface InputProps {
  fieldSize?: InputSize;
  hasError?: boolean;
  fullWidth?: boolean;
  hasLeftIcon?: boolean;
  hasRightIcon?: boolean;
}

export const InputRoot = styled.div<InputProps>`
  display: inline-flex;
  align-items: center;
  position: relative;
  width: ${props => (props.fullWidth ? "100%" : "")};
`;

export const InputField = styled.input<InputProps>`
  font-family: inherit;
  font-weight: 700;
  font-size: 1rem;
  color: ${color("text-dark")};
  padding: 0.75rem;
  border: 1px solid ${darken("border", 0.1)};
  border-radius: 4px;
  background-color: ${props => color(props.readOnly ? "bg-light" : "bg-white")};
  outline: none;
  text-align: inherit;

<<<<<<< HEAD
  &:focus,
  &:hover {
    border-color: ${color("brand")};
=======
  &:focus {
    border-color: ${() => color("brand")};
>>>>>>> 0b573e50
    transition: border 300ms ease-in-out;
  }

  ${props =>
    props.hasError &&
    css`
      border-color: ${color("error")};
    `};

  ${props =>
    props.fullWidth &&
    css`
      width: 100%;
    `}

  ${props =>
    props.hasLeftIcon &&
    css`
      padding-left: 2.25rem;
    `};

  ${props =>
    props.hasRightIcon &&
    css`
      padding-right: 2.25rem;
    `};

  ${props =>
    props.fieldSize === "small" &&
    css`
      font-size: 0.875rem;
      line-height: 1rem;
      padding: 0.4375rem 0.625rem;
    `};
`;

export const InputButton = styled(IconButtonWrapper)`
  position: absolute;
  color: ${color("text-light")};
  padding: 0.75rem;
  border-radius: 50%;
`;

export const InputLeftButton = styled(InputButton)`
  left: 0;
`;

export const InputRightButton = styled(InputButton)`
  right: 0;
`;<|MERGE_RESOLUTION|>--- conflicted
+++ resolved
@@ -31,14 +31,9 @@
   outline: none;
   text-align: inherit;
 
-<<<<<<< HEAD
   &:focus,
   &:hover {
-    border-color: ${color("brand")};
-=======
-  &:focus {
     border-color: ${() => color("brand")};
->>>>>>> 0b573e50
     transition: border 300ms ease-in-out;
   }
 
