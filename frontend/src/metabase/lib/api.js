--- conflicted
+++ resolved
@@ -196,23 +196,16 @@
           }
 
           let body = xhr.responseText;
-<<<<<<< HEAD
           if (options.json) {
             try {
               body = JSON.parse(body);
             } catch (e) {}
           }
-          if (xhr.status >= 200 && xhr.status <= 299) {
-=======
-          try {
-            body = JSON.parse(body);
-          } catch (e) {}
           let status = xhr.status;
           if (status === 202 && body && body._status > 0) {
             status = body._status;
           }
           if (status >= 200 && status <= 299) {
->>>>>>> 8a4ae811
             if (options.transformResponse) {
               body = options.transformResponse(body, { data });
             }
