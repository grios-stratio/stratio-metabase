--- conflicted
+++ resolved
@@ -274,30 +274,16 @@
   (run-query-for-card card-id parameters))
 
 (defendpoint POST "/:card-id/query/csv"
-  "Run the query associated with a Card, and return its results as CSV. Note that this expects the query as serialized JSON in the 'query' parameters."
-<<<<<<< HEAD
-  [card-id query]
-  {query (s/maybe su/JSONString)}
-  (dataset-api/as-csv (run-query-for-card card-id (:parameters (json/parse-string query keyword)))))
-
-(defendpoint POST "/:card-id/query/json"
-  "Run the query associated with a Card, and return its results as JSON. Note that this expects the query as serialized JSON in the 'query' parameters."
-  [card-id query]
-  {query (s/maybe su/JSONString)}
-  (dataset-api/as-json (run-query-for-card card-id (:parameters (json/parse-string query keyword)))))
-=======
+  "Run the query associated with a Card, and return its results as CSV. Note that this expects the parameters as serialized JSON in the 'parameters' parameter"
   [card-id parameters]
   {parameters (s/maybe su/JSONString)}
   (dataset-api/as-csv (run-query-for-card card-id (json/parse-string parameters keyword))))
 
-(defendpoint GET "/:card-id/json"
-  "Fetch the results of a Card as JSON."
+(defendpoint POST "/:card-id/query/json"
+  "Run the query associated with a Card, and return its results as JSON. Note that this expects the parameters as serialized JSON in the 'parameters' parameter"
   [card-id parameters]
   {parameters (s/maybe su/JSONString)}
-  (let [{{:keys [columns rows]} :data} (run-query-for-card card-id (json/parse-string parameters keyword))]
-    (for [row rows]
-      (zipmap columns row))))
->>>>>>> e6a332ee
+  (dataset-api/as-json (run-query-for-card card-id (json/parse-string parameters keyword))))
 
 
 (define-routes)