--- conflicted
+++ resolved
@@ -70,15 +70,6 @@
 
 ;;; ### Sync
 
-<<<<<<< HEAD
-(defn- describe-table-field [druid-field-type field-name]
-  ;; all dimensions are Strings, and all metrics as JS Numbers, I think (?)
-  ;; string-encoded booleans + dates are treated as strings (!)
-  (assoc (case druid-field-type
-           :metric    {:database-type "metric",    :base-type :type/Float}
-           :dimension {:database-type "dimension", :base-type :type/Text})
-    :name field-name))
-=======
 (defn- do-segment-metadata-query [details datasource]
   (do-query details {"queryType" "segmentMetadata"
                      "dataSource" datasource
@@ -95,9 +86,11 @@
     :type/Float))
 
 (defn- describe-table-field [[field-kw {:keys [type]}]]
+  ;; all dimensions are Strings, and all metrics as JS Numbers, I think (?)
+  ;; string-encoded booleans + dates are treated as strings (!)
   {:name      (name field-kw)
-   :base-type (druid-type->base-type type)})
->>>>>>> 2e1c6e1f
+   :base-type (druid-type->base-type type)
+:database-type type})
 
 (defn- describe-table [database table]
   (ssh/with-ssh-tunnel [details-with-tunnel (:details database)]
@@ -105,21 +98,12 @@
       {:schema nil
        :name   (:name table)
        :fields (set (concat
-<<<<<<< HEAD
-                     ;; every Druid table is an event stream w/ a timestamp field
-                     [{:name          "timestamp"
-                       :database-type "timestamp"
-                       :base-type     :type/DateTime
-                       :pk?           true}]
-                     (map (partial describe-table-field :dimension) dimensions)
-                     (map (partial describe-table-field :metric) metrics)))})))
-=======
                       ;; every Druid table is an event stream w/ a timestamp field
                       [{:name      "timestamp"
+                        :database-type "timestamp"
                         :base-type :type/DateTime
                         :pk?       true}]
                       (map describe-table-field (dissoc columns :__time))))})))
->>>>>>> 2e1c6e1f
 
 (defn- describe-database [database]
   {:pre [(map? (:details database))]}
