--- conflicted
+++ resolved
@@ -3,7 +3,6 @@
   (:require [honeysql.core :as hsql]
             [metabase
              [config :as config]
-<<<<<<< HEAD
              [driver :as driver]]
             [metabase.driver.common :as driver.common]
             [metabase.driver.sql-jdbc
@@ -11,13 +10,7 @@
              [connection :as sql-jdbc.conn]
              [sync :as sql-jdbc.sync]]
             [metabase.driver.sql.query-processor :as sql.qp]
-=======
-             [driver :as driver]
-             [util :as u]]
-            [metabase.driver.generic-sql :as sql]
-            [metabase.driver.generic-sql.query-processor :as sqlqp]
             [metabase.query-processor.interface :as qp.i]
->>>>>>> 490b1f55
             [metabase.util
              [honeysql-extensions :as hx]
              [i18n :refer [tru]]
@@ -170,10 +163,12 @@
 ;;
 ;; To fix this we'll add a max-results LIMIT to the query when we add the order-by if there's no `limit` specified,
 ;; but not for `top-level` queries (since it's not needed there)
-(defn- apply-order-by [default-apply-order-by driver honeysql-form {:keys [limit], :as query}]
-  (let [add-limit? (and (not limit) (pos? sqlqp/*nested-query-level*))]
-    (cond-> (default-apply-order-by driver honeysql-form query)
-      add-limit? (apply-limit (assoc query :limit qp.i/absolute-max-results)))))
+(defmethod sql.qp/apply-top-level-clause [:sqlserver :order-by] [driver _ honeysql-form {:keys [limit], :as query}]
+  (let [add-limit?    (and (not limit) (pos? sql.qp/*nested-query-level*))
+        honeysql-form ((get-method sql.qp/apply-top-level-clause :sql-jdbc) driver :order-by honeysql-form query)]
+    (if-not add-limit?
+      honeysql-form
+      (sql.qp/apply-top-level-clause driver :limit honeysql-form (assoc query :limit qp.i/absolute-max-results)))))
 
 ;; SQLServer doesn't support `TRUE`/`FALSE`; it uses `1`/`0`, respectively; convert these booleans to numbers.
 (defmethod sql.qp/->honeysql [:sqlserver Boolean]
@@ -186,7 +181,6 @@
 
 (defmethod sql.qp/->honeysql [:sqlserver :stddev]
   [driver [_ field]]
-<<<<<<< HEAD
   (hsql/call :stdev (sql.qp/->honeysql driver field)))
 
 (defmethod driver.common/current-db-time-date-formatters :sqlserver [_]
@@ -225,63 +219,4 @@
        :placeholder  "trustServerCertificate=false")]))
 
 (defmethod sql-jdbc.sync/excluded-schemas :sqlserver [_]
-  #{"sys" "INFORMATION_SCHEMA"})
-=======
-  (hsql/call :stdev (sqlqp/->honeysql driver field)))
-
-(defn- string-length-fn [field-key]
-  (hsql/call :len (hx/cast :VARCHAR field-key)))
-
-
-(def ^:private sqlserver-date-formatters (driver/create-db-time-formatters "yyyy-MM-dd'T'HH:mm:ss.SSSSSSSSZ"))
-(def ^:private sqlserver-db-time-query "select CONVERT(nvarchar(30), SYSDATETIMEOFFSET(), 127)")
-
-(u/strict-extend SQLServerDriver
-  driver/IDriver
-  (merge
-   (sql/IDriverSQLDefaultsMixin)
-   {:date-interval  (u/drop-first-arg date-interval)
-    :details-fields (constantly (ssh/with-tunnel-config
-                                  [driver/default-host-details
-                                   (assoc driver/default-port-details :placeholder "1433")
-                                   (assoc driver/default-dbname-details
-                                     :name         "db"
-                                     :placeholder  (tru "BirdsOfTheWorld"))
-                                   {:name         "instance"
-                                    :display-name (tru "Database instance name")
-                                    :placeholder  (tru "N/A")}
-                                   {:name         "domain"
-                                    :display-name (tru "Windows domain")
-                                    :placeholder  (tru "N/A")}
-                                   driver/default-user-details
-                                   driver/default-password-details
-                                   driver/default-ssl-details
-                                   (assoc driver/default-additional-options-details
-                                     :placeholder  "trustServerCertificate=false")]))
-    :current-db-time (driver/make-current-db-time-fn sqlserver-db-time-query sqlserver-date-formatters)
-    :features        (fn [this]
-                       ;; SQLServer LIKE clauses are case-sensitive or not based on whether the collation of the
-                       ;; server and the columns themselves. Since this isn't something we can really change in the
-                       ;; query itself don't present the option to the users in the UI
-                       (conj (sql/features this) :no-case-sensitivity-string-filter-options))})
-
-  sql/ISQLDriver
-  (let [{default-apply-order-by :apply-order-by, :as mixin} (sql/ISQLDriverDefaultsMixin)]
-    (merge
-     mixin
-     {:apply-limit               (u/drop-first-arg apply-limit)
-      :apply-page                (u/drop-first-arg apply-page)
-      :apply-order-by            (partial apply-order-by default-apply-order-by)
-      :column->base-type         (u/drop-first-arg column->base-type)
-      :connection-details->spec  (u/drop-first-arg connection-details->spec)
-      :current-datetime-fn       (constantly :%getutcdate)
-      :date                      (u/drop-first-arg date)
-      :excluded-schemas          (constantly #{"sys" "INFORMATION_SCHEMA"})
-      :string-length-fn          (u/drop-first-arg string-length-fn)
-      :unix-timestamp->timestamp (u/drop-first-arg unix-timestamp->timestamp)})))
-
-(defn -init-driver
-  "Register the SQLServer driver"
-  []
-  (driver/register-driver! :sqlserver (SQLServerDriver.)))
->>>>>>> 490b1f55
+  #{"sys" "INFORMATION_SCHEMA"})