(ns metabase.models.card-test
  (:require [cheshire.core :as json]
            [clojure.test :refer :all]
            [metabase.models :refer [Action Card Collection Dashboard DashboardCard QueryAction]]
            [metabase.models.card :as card]
            [metabase.query-processor :as qp]
            [metabase.test :as mt]
            [metabase.test.util :as tu]
            [metabase.util :as u]
            [toucan.db :as db]
            [toucan.util.test :as tt]))

(deftest dashboard-count-test
  (testing "Check that the :dashboard_count delay returns the correct count of Dashboards a Card is in"
    (tt/with-temp* [Card      [{card-id :id}]
                    Dashboard [dash-1]
                    Dashboard [dash-2]]
      (letfn [(add-card-to-dash! [dash]
                (db/insert! DashboardCard :card_id card-id, :dashboard_id (u/the-id dash)))
              (get-dashboard-count []
                (card/dashboard-count (Card card-id)))]
        (is (= 0
               (get-dashboard-count)))
        (testing "add to a Dashboard"
          (add-card-to-dash! dash-1)
          (is (= 1
                 (get-dashboard-count))))
        (testing "add to a second Dashboard"
          (add-card-to-dash! dash-2)
          (is (= 2
                 (get-dashboard-count))))))))

(deftest card-dependencies-test
  (testing "Segment dependencies"
    (is (= {:Segment #{2 3}
            :Metric  #{}}
           (card/card-dependencies
            {:dataset_query {:type  :query
                             :query {:filter [:and
                                              [:> [:field-id 4] "2014-10-19"]
                                              [:= [:field-id 5] "yes"]
                                              [:segment 2]
                                              [:segment 3]]}}}))))

  (testing "Segment and Metric dependencies"
    (is (= {:Segment #{1}
            :Metric  #{7}}
           (card/card-dependencies
            {:dataset_query {:type  :query
                             :query {:aggregation [:metric 7]
                                     :filter      [:and
                                                   [:> [:field-id 4] "2014-10-19"]
                                                   [:= [:field-id 5] "yes"]
                                                   [:or [:segment 1] [:!= [:field-id 5] "5"]]]}}}))))

  (testing "no dependencies"
    (is (= {:Segment #{}
            :Metric  #{}}
           (card/card-dependencies
            {:dataset_query {:type  :query
                             :query {:aggregation nil
                                     :filter      nil}}})))))

(deftest remove-from-dashboards-when-archiving-test
  (testing "Test that when somebody archives a Card, it is removed from any Dashboards it belongs to"
    (tt/with-temp* [Dashboard     [dashboard]
                    Card          [card]
                    DashboardCard [dashcard  {:dashboard_id (u/the-id dashboard), :card_id (u/the-id card)}]]
      (db/update! Card (u/the-id card) :archived true)
      (is (= 0
             (db/count DashboardCard :dashboard_id (u/the-id dashboard)))))))

(deftest public-sharing-test
  (testing "test that a Card's :public_uuid comes back if public sharing is enabled..."
    (tu/with-temporary-setting-values [enable-public-sharing true]
      (tt/with-temp Card [card {:public_uuid (str (java.util.UUID/randomUUID))}]
        (is (schema= u/uuid-regex
                     (:public_uuid card)))))

    (testing "...but if public sharing is *disabled* it should come back as `nil`"
      (tu/with-temporary-setting-values [enable-public-sharing false]
        (tt/with-temp Card [card {:public_uuid (str (java.util.UUID/randomUUID))}]
          (is (= nil
                 (:public_uuid card))))))))

(defn- dummy-dataset-query [database-id]
  {:database (mt/id)
   :type     :native
   :native   {:query "SELECT count(*) FROM toucan_sightings;"}})

(deftest database-id-test
  (tt/with-temp Card [{:keys [id] :as card} {:name          "some name"
                                             :dataset_query (dummy-dataset-query (mt/id))
                                             :database_id   (mt/id)}]
    (testing "before update"
      (is (= {:name "some name", :database_id (mt/id)}
             (into {} (db/select-one [Card :name :database_id] :id id)))))
    (db/update! Card id {:name          "another name"
                         :dataset_query (dummy-dataset-query (mt/id))})
    (testing "after update"
      (is (= {:name "another name" :database_id (mt/id)}
             (into {} (db/select-one [Card :name :database_id] :id id)))))))


;;; ------------------------------------------ Circular Reference Detection ------------------------------------------

(defn- card-with-source-table
  "Generate values for a Card with `source-table` for use with `with-temp`."
  {:style/indent 1}
  [source-table & {:as kvs}]
  (merge {:dataset_query {:database (mt/id)
                          :type     :query
                          :query    {:source-table source-table}}}
         kvs))

(deftest circular-reference-test
  (testing "Should throw an Exception if saving a Card that references itself"
    (tt/with-temp Card [card (card-with-source-table (mt/id :venues))]
      ;; now try to make the Card reference itself. Should throw Exception
      (is (thrown?
           Exception
           (db/update! Card (u/the-id card)
             (card-with-source-table (str "card__" (u/the-id card))))))))

  (testing "Do the same stuff with circular reference between two Cards... (A -> B -> A)"
    (tt/with-temp* [Card [card-a (card-with-source-table (mt/id :venues))]
                    Card [card-b (card-with-source-table (str "card__" (u/the-id card-a)))]]
      (is (thrown?
           Exception
           (db/update! Card (u/the-id card-a)
             (card-with-source-table (str "card__" (u/the-id card-b))))))))

  (testing "ok now try it with A -> C -> B -> A"
    (tt/with-temp* [Card [card-a (card-with-source-table (mt/id :venues))]
                    Card [card-b (card-with-source-table (str "card__" (u/the-id card-a)))]
                    Card [card-c (card-with-source-table (str "card__" (u/the-id card-b)))]]
      (is (thrown?
           Exception
           (db/update! Card (u/the-id card-a)
             (card-with-source-table (str "card__" (u/the-id card-c)))))))))

(deftest extract-ids-test
  (doseq [[ids-type expected] {:segment #{1}
                               :metric  #{2}}]
    (testing (pr-str (list 'extract-ids ids-type 'card))
      (is (= expected
             (#'card/extract-ids ids-type {:query {:fields [[:segment 1]
                                                            [:metric 2]]}}))))))

(deftest validate-collection-namespace-test
  (mt/with-temp Collection [{collection-id :id} {:namespace "currency"}]
    (testing "Shouldn't be able to create a Card in a non-normal Collection"
      (let [card-name (mt/random-name)]
        (try
          (is (thrown-with-msg?
               clojure.lang.ExceptionInfo
               #"A Card can only go in Collections in the \"default\" namespace"
               (db/insert! Card (assoc (tt/with-temp-defaults Card) :collection_id collection-id, :name card-name))))
          (finally
            (db/delete! Card :name card-name)))))

    (testing "Shouldn't be able to move a Card to a non-normal Collection"
      (mt/with-temp Card [{card-id :id}]
        (is (thrown-with-msg?
             clojure.lang.ExceptionInfo
             #"A Card can only go in Collections in the \"default\" namespace"
             (db/update! Card card-id {:collection_id collection-id})))))))

(deftest normalize-result-metadata-test
  (testing "Should normalize result metadata keys when fetching a Card from the DB"
    (let [metadata (qp/query->expected-cols (mt/mbql-query :venues))]
      (mt/with-temp Card [{card-id :id} {:dataset_query   (mt/mbql-query :venues)
                                         :result_metadata metadata}]
        (is (= (mt/derecordize metadata)
               (mt/derecordize (db/select-one-field :result_metadata Card :id card-id))))))))

(deftest populate-result-metadata-if-needed-test
  (doseq [[creating-or-updating f]
          {"creating" (fn [properties f]
                        (mt/with-temp Card [{card-id :id} properties]
                          (f (db/select-one-field :result_metadata Card :id card-id))))
           "updating" (fn [changes f]
                        (mt/with-temp Card [{card-id :id} {:dataset_query   (mt/mbql-query :checkins)
                                                           :result_metadata (qp/query->expected-cols (mt/mbql-query :checkins))}]
                          (db/update! Card card-id changes)
                          (f (db/select-one-field :result_metadata Card :id card-id))))}]
    (testing (format "When %s a Card\n" creating-or-updating)
      (testing "If result_metadata is empty, we should attempt to populate it"
        (f {:dataset_query (mt/mbql-query :venues)}
           (fn [metadata]
             (is (= (map :name (qp/query->expected-cols (mt/mbql-query :venues)))
                    (map :name metadata))))))
      (testing "Don't overwrite result_metadata that was passed in"
        (let [metadata (take 1 (qp/query->expected-cols (mt/mbql-query :venues)))]
          (f {:dataset_query   (mt/mbql-query :venues)
              :result_metadata metadata}
             (fn [new-metadata]
               (is (= (mt/derecordize metadata)
                      (mt/derecordize new-metadata)))))))
      (testing "Shouldn't barf if query can't be run (e.g. if query is a SQL query); set metadata to nil"
        (f {:dataset_query (mt/native-query {:native "SELECT * FROM VENUES"})}
           (fn [metadata]
             (is (= nil
                    metadata))))))))

;; this is a separate function so we can use the same tests for DashboardCards as well
(defn test-visualization-settings-normalization [f]
  (testing "visualization settings should get normalized to use modern MBQL syntax"
    (testing "Field references in column settings"
      (doseq [[original expected] {[:ref [:field-literal "foo" :type/Float]]
                                   [:ref [:field "foo" {:base-type :type/Float}]]

                                   [:ref [:field-id 1]]
                                   [:ref [:field 1 nil]]

                                   [:ref [:expression "wow"]]
                                   [:ref [:expression "wow"]]}
              ;; also check that normalization of already-normalized refs is idempotent
              original [original expected]
              ;; frontend uses JSON-serialized versions of the MBQL clauses as keys
              :let     [original (json/generate-string original)
                        expected (json/generate-string expected)]]
        (testing (format "Viz settings field ref key %s should get normalized to %s"
                         (pr-str original)
                         (pr-str expected))
          (f
           {:column_settings {original {:currency "BTC"}}}
           {:column_settings {expected {:currency "BTC"}}}))))

    (testing "Other MBQL field clauses"
      (let [original {:map.type                 "region"
                      :map.region               "us_states"
                      :pivot_table.column_split {:rows    [["datetime-field" ["field-id" 807] "year"]]
                                                 :columns [["fk->" ["field-id" 805] ["field-id" 808]]]
                                                 :values  [["aggregation" 0]]}}
            expected {:map.type                 "region"
                      :map.region               "us_states"
                      :pivot_table.column_split {:rows    [[:field 807 {:temporal-unit :year}]]
                                                 :columns [[:field 808 {:source-field 805}]]
                                                 :values  [[:aggregation 0]]}}]
        (f original expected)))

    (testing "Don't normalize non-MBQL arrays"
      (let [original {:graph.show_goal  true
                      :graph.goal_value 5.9
                      :graph.dimensions ["the_day"]
                      :graph.metrics    ["total_per_day"]}]
        (f original original)))

    (testing "Don't normalize key-value pairs in maps that could be interpreted as MBQL clauses"
      (let [original {:field-id 1}]
        (f original original)))

    (testing "Don't normalize array in graph.metrics that could be interpreted as MBQL clauses"
      (let [original {:graph.metrics ["expression" "sum" "count"]}]
        (f original original)))))

(deftest normalize-visualization-settings-test
  (test-visualization-settings-normalization
   (fn [original expected]
     (mt/with-temp Card [card {:visualization_settings original}]
       (is (= expected
              (db/select-one-field :visualization_settings Card :id (u/the-id card))))))))

(deftest validate-template-tag-field-ids-test
  (testing "Disallow saving a Card with native query Field filter template tags referencing a different Database (#14145)"
    (let [test-data-db-id      (mt/id)
          sample-dataset-db-id (mt/dataset sample-dataset (mt/id))
          card-data            (fn [database-id]
                                 {:database_id   database-id
                                  :dataset_query {:database database-id
                                                  :type     :native
                                                  :native   {:query         "SELECT COUNT(*) FROM PRODUCTS WHERE {{FILTER}}"
                                                             :template-tags {"FILTER" {:id           "_FILTER_"
                                                                                       :name         "FILTER"
                                                                                       :display-name "Filter"
                                                                                       :type         :dimension
                                                                                       :dimension    [:field (mt/id :venues :name) nil]
                                                                                       :widget-type  :string/=
                                                                                       :default      nil}}}}})
          good-card-data       (card-data test-data-db-id)
          bad-card-data        (card-data sample-dataset-db-id)]
      (testing "Should not be able to create new Card with a filter with the wrong Database ID"
        (is (thrown-with-msg?
             clojure.lang.ExceptionInfo
             #"Invalid Field Filter: Field \d+ \"VENUES\"\.\"NAME\" belongs to Database \d+ \"test-data\", but the query is against Database \d+ \"sample-dataset\""
             (mt/with-temp Card [_ bad-card-data]))))
      (testing "Should not be able to update a Card to have a filter with the wrong Database ID"
        (mt/with-temp Card [{card-id :id} good-card-data]
          (is (thrown-with-msg?
               clojure.lang.ExceptionInfo
               #"Invalid Field Filter: Field \d+ \"VENUES\"\.\"NAME\" belongs to Database \d+ \"test-data\", but the query is against Database \d+ \"sample-dataset\""
               (db/update! Card card-id bad-card-data))))))))

<<<<<<< HEAD
(deftest action-creation-test
  (testing "actions are created when is_write is set"
    (testing "during create"
      (mt/with-temp Card [{card-id :id} (assoc (tt/with-temp-defaults Card) :is_write true)]
        (let [{:keys [action_id] :as qa-rows} (db/select-one QueryAction :card_id card-id)]
          (is (seq qa-rows)
              "Inserting a card with :is_write true should create QueryAction")
          (is (seq (db/select Action :id action_id))))))
    (testing "during update"
      (mt/with-temp Card [{card-id :id} (tt/with-temp-defaults Card)]
        (db/update! Card card-id {:is_write true})
        (let [{:keys [action_id] :as qa-rows} (db/select-one QueryAction :card_id card-id)]
          (is (seq qa-rows) "Updating a card to have :is_write true should create QueryAction")
          (is (seq (db/select Action :id action_id)))))))
  (testing "actions are not created when is_write is not set"
    (testing "during create:"
      (mt/with-temp Card [{card-id :id} (tt/with-temp-defaults Card)]
        (let [{:keys [action_id] :as qa-rows} (db/select-one QueryAction :card_id card-id)]
          (is (empty? qa-rows) "Inserting a card with :is_write false should not create QueryAction")
          (is (empty? (db/select Action :id action_id))))))
    (testing "during update"
      (mt/with-temp Card [{card-id :id} (tt/with-temp-defaults Card)]
        (db/update! Card card-id {:is_write false})
        (let [{:keys [action_id] :as qa-rows} (db/select-one QueryAction :card_id card-id)]
          (is (empty? qa-rows) "Updating a card to have :is_write false should delete QueryAction")
          (is (empty? (db/select Action :id action_id)))))))
  (testing "actions are deleted when is_write is set to false during update"
    (mt/with-temp Card [{card-id :id} (assoc (tt/with-temp-defaults Card) :is_write true)]
      (db/update! Card card-id {:is_write false})
      (let [{:keys [action_id] :as qa-rows} (db/select-one QueryAction :card_id card-id)]
        (is (empty? qa-rows) "Updating a card to have :is_write false should create a QueryAction")
        (is (empty? (db/select Action :id action_id)))))))
=======

;;; ------------------------------------------ Parameters tests ------------------------------------------

(deftest validate-parameters-test
  (testing "Should validate Card :parameters when"
    (testing "creating"
      (is (thrown-with-msg?
           clojure.lang.ExceptionInfo
           #":parameters must be a sequence of maps with String :id key"
           (mt/with-temp Card [_ {:parameters {:a :b}}])))

     (mt/with-temp Card [card {:parameters [{:id "valid-id"}]}]
       (is (some? card))))

    (testing "updating"
      (mt/with-temp Card [{:keys [id]} {:parameters []}]
        (is (thrown-with-msg?
             clojure.lang.ExceptionInfo
             #":parameters must be a sequence of maps with String :id key"
             (db/update! Card id :parameters [{:id 100}])))
        (is (some? (db/update! Card id :parameters [{:id "new-valid-id"}])))))))

(deftest normalize-parameters-test
  (testing ":parameters should get normalized when coming out of the DB"
    (doseq [[target expected] {[:dimension [:field-id 1000]] [:dimension [:field 1000 nil]]
                               [:field-id 1000]              [:field 1000 nil]}]
      (testing (format "target = %s" (pr-str target))
        (mt/with-temp Card [{card-id :id} {:parameters [{:name   "Category Name"
                                                         :slug   "category_name"
                                                         :id     "_CATEGORY_NAME_"
                                                         :type   "category"
                                                         :target target}]}]
          (is (= [{:name   "Category Name"
                   :slug   "category_name"
                   :id     "_CATEGORY_NAME_"
                   :type   :category
                   :target expected}]
                 (db/select-one-field :parameters Card :id card-id))))))))

(deftest validate-parameter-mappings-test
  (testing "Should validate Card :parameter_mappings when"
    (testing "creating"
      (is (thrown-with-msg?
           clojure.lang.ExceptionInfo
           #":parameter_mappings must be a sequence of maps with String :parameter_id key"
           (mt/with-temp Card [_ {:parameter_mappings {:a :b}}])))

     (mt/with-temp Card [card {:parameter_mappings [{:parameter_id "valid-id"}]}]
       (is (some? card))))

    (testing "updating"
      (mt/with-temp Card [{:keys [id]} {:parameter_mappings []}]
        (is (thrown-with-msg?
             clojure.lang.ExceptionInfo
             #":parameter_mappings must be a sequence of maps with String :parameter_id key"
             (db/update! Card id :parameter_mappings [{:parameter_id 100}])))

        (is (some? (db/update! Card id :parameter_mappings [{:parameter_id "new-valid-id"}])))))))

(deftest normalize-parameter-mappings-test
  (testing ":parameter_mappings should get normalized when coming out of the DB"
    (mt/with-temp Card [{card-id :id} {:parameter_mappings [{:parameter_id "22486e00"
                                                             :card_id      1
                                                             :target       [:dimension [:field-id 1]]}]}]
      (is (= [{:parameter_id "22486e00",
               :card_id      1,
               :target       [:dimension [:field 1 nil]]}]
             (db/select-one-field :parameter_mappings Card :id card-id))))))
>>>>>>> 0b573e50
<|MERGE_RESOLUTION|>--- conflicted
+++ resolved
@@ -292,7 +292,6 @@
                #"Invalid Field Filter: Field \d+ \"VENUES\"\.\"NAME\" belongs to Database \d+ \"test-data\", but the query is against Database \d+ \"sample-dataset\""
                (db/update! Card card-id bad-card-data))))))))
 
-<<<<<<< HEAD
 (deftest action-creation-test
   (testing "actions are created when is_write is set"
     (testing "during create"
@@ -325,7 +324,6 @@
       (let [{:keys [action_id] :as qa-rows} (db/select-one QueryAction :card_id card-id)]
         (is (empty? qa-rows) "Updating a card to have :is_write false should create a QueryAction")
         (is (empty? (db/select Action :id action_id)))))))
-=======
 
 ;;; ------------------------------------------ Parameters tests ------------------------------------------
 
@@ -393,5 +391,4 @@
       (is (= [{:parameter_id "22486e00",
                :card_id      1,
                :target       [:dimension [:field 1 nil]]}]
-             (db/select-one-field :parameter_mappings Card :id card-id))))))
->>>>>>> 0b573e50
+             (db/select-one-field :parameter_mappings Card :id card-id))))))