(ns metabase.driver.sqlserver-test
  (:require [clojure.string :as str]
            [expectations :refer [expect]]
<<<<<<< HEAD
            [metabase.driver.sql-jdbc.connection :as sql-jdbc.conn]
=======
            [metabase.driver
             [generic-sql :as sql]
             [sqlserver :as sqlserver]]
            [metabase.query-processor :as qp]
>>>>>>> 490b1f55
            [metabase.test
             [data :as data]
             [util :as tu :refer [obj->json->obj]]]
            [medley.core :as m]
            [metabase.driver :as driver]
            [metabase.query-processor-test :as qp.test]
            [metabase.query-processor.test-util :as qp.test-util]
            [metabase.test.data
<<<<<<< HEAD
             [datasets :refer [expect-with-driver]]
=======
             [datasets :as datasets :refer [expect-with-engine]]
>>>>>>> 490b1f55
             [interface :refer [def-database-definition]]]))

;;; -------------------------------------------------- VARCHAR(MAX) --------------------------------------------------

;; Make sure something long doesn't come back as some weird type like `ClobImpl`
(def ^:private ^:const a-gene
  "Really long string representing a gene like \"GGAGCACCTCCACAAGTGCAGGCTATCCTGTCGAGTAAGGCCT...\""
  (apply str (repeatedly 1000 (partial rand-nth [\A \G \C \T]))))

(def-database-definition ^:private ^:const genetic-data
  [["genetic-data"
     [{:field-name "gene", :base-type {:native "VARCHAR(MAX)"}}]
     [[a-gene]]]])

(expect-with-driver :sqlserver
  [[1 a-gene]]
  (-> (data/dataset metabase.driver.sqlserver-test/genetic-data
        (data/run-mbql-query genetic-data))
      :data :rows obj->json->obj)) ; convert to JSON + back so the Clob gets stringified

;;; Test that additional connection string options work (#5296)
(expect
  {:classname       "com.microsoft.sqlserver.jdbc.SQLServerDriver"
   :subprotocol     "sqlserver"
   :applicationName "Metabase <version>"
   :subname         "//localhost;trustServerCertificate=false"
   :database        "birddb"
   :port            1433
   :instanceName    nil
   :user            "cam"
   :password        "toucans"
   :encrypt         false
   :loginTimeout    10}
  (-> (sql-jdbc.conn/connection-details->spec
       :sqlserver
       {:user               "cam"
        :password           "toucans"
        :db                 "birddb"
        :host               "localhost"
        :port               1433
        :additional-options "trustServerCertificate=false"})
      ;; the MB version Is subject to change between test runs, so replace the part like `v.0.25.0` with `<version>`
      (update :applicationName #(str/replace % #"\s.*$" " <version>"))))

(expect-with-driver :sqlserver
  "UTC"
  (tu/db-timezone-id))

;; SQL Server doesn't let you use ORDER BY in nested SELECTs unless you also specify a TOP (their equivalent of
;; LIMIT). Make sure we add a max-results LIMIT to the nested query
(datasets/expect-with-engine :sqlserver
  {:query  (str
            "SELECT TOP 1048576 * "
            "FROM ("
            "SELECT TOP 1048576 "
            "\"dbo\".\"venues\".\"name\" AS \"name\" "
            "FROM \"dbo\".\"venues\" "
            "ORDER BY \"dbo\".\"venues\".\"id\" ASC"
            " ) \"source\" ") ; not sure why this generates an extra space before the closing paren, but it does
   :params nil}
  (qp/query->native
    (data/$ids [venues {:wrap-field-ids? true}]
      {:type     :query
       :database (data/id)
       :query    {:source-query {:source-table $$table
                                 :fields       [$name]
                                 :order-by     [[:asc $id]]}}})))

;; make sure when adding TOP clauses to make ORDER BY work we don't stomp over any explicit TOP clauses that may have
;; been set in the query
(datasets/expect-with-engine :sqlserver
  {:query (str "SELECT TOP 10 * "
               "FROM ("
               "SELECT TOP 20 "
               "\"dbo\".\"venues\".\"name\" AS \"name\" "
               "FROM \"dbo\".\"venues\" "
               "ORDER BY \"dbo\".\"venues\".\"id\" ASC"
               " ) \"source\" ")
   :params nil}
  (qp/query->native
    (data/$ids [venues {:wrap-field-ids? true}]
      {:type     :query
       :database (data/id)
       :query    {:source-query {:source-table $$table
                                 :fields       [$name]
                                 :order-by     [[:asc $id]]
                                 :limit        20}
                  :limit        10}})))

;; We don't need to add TOP clauses for top-level order by. Normally we always add one anyway because of the
;; max-results stuff, but make sure our impl doesn't add one when it's not in the source MBQL
(datasets/expect-with-engine :sqlserver
  {:query (str "SELECT * "
               "FROM ("
               "SELECT TOP 1048576 "
               "\"dbo\".\"venues\".\"name\" AS \"name\" "
               "FROM \"dbo\".\"venues\" "
               "ORDER BY \"dbo\".\"venues\".\"id\" ASC"
               " ) \"source\" "
               "ORDER BY \"source\".\"id\" ASC")
   :params nil}
  ;; in order to actually see how things would work without the implicit max-results limit added we'll preprocess
  ;; the query, strip off the `:limit` that got added, and then feed it back to the QP where we left off
  (let [preprocessed (-> (qp/query->preprocessed
                           (data/$ids [venues {:wrap-field-ids? true}]
                             {:type     :query
                              :database (data/id)
                              :query    {:source-query {:source-table $$table
                                                        :fields       [$name]
                                                        :order-by     [[:asc $id]]}
                                         :order-by     [[:asc $id]]}}))
                         (m/dissoc-in [:query :limit]))]
    (qp.test-util/with-everything-store
      (driver/mbql->native (driver/engine->driver :sqlserver) preprocessed))))

;; ok, generating all that SQL above is nice, but let's make sure our queries actually work!
(datasets/expect-with-engine :sqlserver
  [["Red Medicine"]
   ["Stout Burgers & Beers"]
   ["The Apple Pan"]]
  (qp.test/rows
    (qp/process-query
      (data/$ids [venues {:wrap-field-ids? true}]
        {:type     :query
         :database (data/id)
         :query    {:source-query {:source-table $$table
                                   :fields       [$name]
                                   :order-by     [[:asc $id]]
                                   :limit        5}
                    :limit        3}}))))<|MERGE_RESOLUTION|>--- conflicted
+++ resolved
@@ -1,27 +1,18 @@
 (ns metabase.driver.sqlserver-test
   (:require [clojure.string :as str]
             [expectations :refer [expect]]
-<<<<<<< HEAD
+            [medley.core :as m]
+            [metabase
+             [driver :as driver]
+             [query-processor :as qp]
+             [query-processor-test :as qp.test]]
             [metabase.driver.sql-jdbc.connection :as sql-jdbc.conn]
-=======
-            [metabase.driver
-             [generic-sql :as sql]
-             [sqlserver :as sqlserver]]
-            [metabase.query-processor :as qp]
->>>>>>> 490b1f55
+            [metabase.query-processor.test-util :as qp.test-util]
             [metabase.test
              [data :as data]
              [util :as tu :refer [obj->json->obj]]]
-            [medley.core :as m]
-            [metabase.driver :as driver]
-            [metabase.query-processor-test :as qp.test]
-            [metabase.query-processor.test-util :as qp.test-util]
             [metabase.test.data
-<<<<<<< HEAD
-             [datasets :refer [expect-with-driver]]
-=======
-             [datasets :as datasets :refer [expect-with-engine]]
->>>>>>> 490b1f55
+             [datasets :as datasets]
              [interface :refer [def-database-definition]]]))
 
 ;;; -------------------------------------------------- VARCHAR(MAX) --------------------------------------------------
@@ -36,7 +27,7 @@
      [{:field-name "gene", :base-type {:native "VARCHAR(MAX)"}}]
      [[a-gene]]]])
 
-(expect-with-driver :sqlserver
+(datasets/expect-with-driver :sqlserver
   [[1 a-gene]]
   (-> (data/dataset metabase.driver.sqlserver-test/genetic-data
         (data/run-mbql-query genetic-data))
@@ -66,13 +57,13 @@
       ;; the MB version Is subject to change between test runs, so replace the part like `v.0.25.0` with `<version>`
       (update :applicationName #(str/replace % #"\s.*$" " <version>"))))
 
-(expect-with-driver :sqlserver
+(datasets/expect-with-driver :sqlserver
   "UTC"
   (tu/db-timezone-id))
 
 ;; SQL Server doesn't let you use ORDER BY in nested SELECTs unless you also specify a TOP (their equivalent of
 ;; LIMIT). Make sure we add a max-results LIMIT to the nested query
-(datasets/expect-with-engine :sqlserver
+(datasets/expect-with-driver :sqlserver
   {:query  (str
             "SELECT TOP 1048576 * "
             "FROM ("
@@ -92,7 +83,7 @@
 
 ;; make sure when adding TOP clauses to make ORDER BY work we don't stomp over any explicit TOP clauses that may have
 ;; been set in the query
-(datasets/expect-with-engine :sqlserver
+(datasets/expect-with-driver :sqlserver
   {:query (str "SELECT TOP 10 * "
                "FROM ("
                "SELECT TOP 20 "
@@ -113,7 +104,7 @@
 
 ;; We don't need to add TOP clauses for top-level order by. Normally we always add one anyway because of the
 ;; max-results stuff, but make sure our impl doesn't add one when it's not in the source MBQL
-(datasets/expect-with-engine :sqlserver
+(datasets/expect-with-driver :sqlserver
   {:query (str "SELECT * "
                "FROM ("
                "SELECT TOP 1048576 "
@@ -135,10 +126,10 @@
                                          :order-by     [[:asc $id]]}}))
                          (m/dissoc-in [:query :limit]))]
     (qp.test-util/with-everything-store
-      (driver/mbql->native (driver/engine->driver :sqlserver) preprocessed))))
+      (driver/mbql->native :sqlserver preprocessed))))
 
 ;; ok, generating all that SQL above is nice, but let's make sure our queries actually work!
-(datasets/expect-with-engine :sqlserver
+(datasets/expect-with-driver :sqlserver
   [["Red Medicine"]
    ["Stout Burgers & Beers"]
    ["The Apple Pan"]]
