(ns metabase.api.login-history-test
  (:require [clojure.test :refer :all]
            [metabase.models :refer [LoginHistory Session User]]
            [metabase.test :as mt]
            [metabase.util :as u]
            [schema.core :as s]
            [toucan.db :as db]))

;; don't run these tests when running driver tests (i.e., `DRIVERS` is set) because they tend to flake
(use-fixtures :each (fn [thunk]
                      (mt/disable-flaky-test-when-running-driver-tests-in-ci
                        (thunk))))

(def ^:private windows-user-agent
  "Mozilla/5.0 (Windows NT 10.0; Win64; x64) AppleWebKit/537.36 (KHTML like Gecko) Chrome/89.0.4389.86 Safari/537.36")

(def ^:private ios-user-agent
  "Mozilla/5.0 (iPhone; CPU iPhone OS 10_3_1 like Mac OS X) AppleWebKit/603.1.30 (KHTML  like Gecko) Version/10.0 Mobile/14E304 Safari/602.1")

(deftest login-history-test
  (testing "GET /api/login-history/current"
    (let [session-id (str (java.util.UUID/randomUUID))]
<<<<<<< HEAD
      (mt/with-temp User [user]
        (db/insert! Session {:id session-id, :user_id (u/the-id user)})
        (mt/with-temp* [LoginHistory [_ {:timestamp          #t "2021-03-18T19:52:41.808482Z"
                                         :user_id            (u/the-id user)
                                         :device_id          "e9b49ec7-bc64-4a83-9b1a-ecd3ae26ba9d"
                                         :device_description windows-user-agent
                                         :ip_address         "185.233.100.23"
                                         :session_id         session-id}]
                        LoginHistory [_ {:timestamp          #t "2021-03-18T20:04:24.727300Z"
                                         :user_id            (u/the-id user)
                                         :device_id          "e9b49ec7-bc64-4a83-9b1a-ecd3ae26ba9d"
                                         :device_description "Apache-HttpClient/4.5.10 (Java/14.0.1)"
                                         :ip_address         "127.0.0.1"}]
                        LoginHistory [_ {:timestamp          #t "2021-03-18T20:55:50.955232Z"
                                         :user_id            (u/the-id user)
                                         :device_id          "e9b49ec7-bc64-4a83-9b1a-ecd3ae26ba9d"
                                         :device_description ios-user-agent
                                         :ip_address         "0:0:0:0:0:0:0:1"}]
                        LoginHistory [_ {:timestamp          #t "2021-03-18T19:52:20.172351Z"
                                         :user_id            (u/the-id user)
                                         :device_id          "e9b49ec7-bc64-4a83-9b1a-ecd3ae26ba9d"
                                         :device_description windows-user-agent
                                         :ip_address         "52.206.149.9"}]
                        ;; this one shouldn't show up because it's from a different User
                        LoginHistory [_ {:timestamp          #t "2021-03-17T19:00Z"
                                         :user_id            (mt/user->id :rasta)
                                         :device_id          "e9b49ec7-bc64-4a83-9b1a-ecd3ae26ba9d"
                                         :device_description windows-user-agent
                                         :ip_address         "52.206.149.9"}]]
          (is (schema= [(s/one
                         {:timestamp          (s/eq "2021-03-18T20:55:50.955232Z")
                          :device_description (s/eq "Mobile Browser (Mobile Safari/iOS)")
                          :ip_address         (s/eq "0:0:0:0:0:0:0:1")
                          :active             (s/eq false)
                          :location           (s/eq "Unknown location")
                          :timezone           (s/eq nil)}
                         "localhost ipv6")
                        (s/one
                         {:timestamp          (s/eq "2021-03-18T20:04:24.7273Z")
                          :device_description (s/eq "Library (Apache-HttpClient/JVM (Java))")
                          :ip_address         (s/eq "127.0.0.1")
                          :active             (s/eq false)
                          :location           (s/eq "Unknown location")
                          :timezone           (s/eq nil)}
                         "localhost ipv4")
                        (s/one
                         {:timestamp          (s/eq "2021-03-18T20:52:41.808482+01:00")
                          :device_description (s/eq "Browser (Chrome/Windows)")
                          :ip_address         (s/eq "185.233.100.23")
                          :active             (s/eq true)
                          :location           #"France"
                          :timezone           (s/eq "CET")}
                         "France")
                        (s/one
                         {:timestamp          (s/eq "2021-03-18T15:52:20.172351-04:00")
                          :device_description (s/eq "Browser (Chrome/Windows)")
                          :ip_address         (s/eq "52.206.149.9")
                          :active             (s/eq false)
                          :location           (s/eq "Ashburn, Virginia, United States")
                          :timezone           (s/eq "ET")}
                         "Virginia")]
                       (mt/client session-id :get 200 "login-history/current"))))))))
=======
      (mt/with-temp* [User         [user]
                      Session      [_ {:id session-id, :user_id (u/the-id user)}]
                      LoginHistory [_ {:timestamp          #t "2021-03-18T19:52:41.808482Z"
                                       :user_id            (u/the-id user)
                                       :device_id          "e9b49ec7-bc64-4a83-9b1a-ecd3ae26ba9d"
                                       :device_description windows-user-agent
                                       :ip_address         "185.233.100.23"
                                       :session_id         session-id}]
                      LoginHistory [_ {:timestamp          #t "2021-03-18T20:04:24.727300Z"
                                       :user_id            (u/the-id user)
                                       :device_id          "e9b49ec7-bc64-4a83-9b1a-ecd3ae26ba9d"
                                       :device_description "Apache-HttpClient/4.5.10 (Java/14.0.1)"
                                       :ip_address         "127.0.0.1"}]
                      LoginHistory [_ {:timestamp          #t "2021-03-18T20:55:50.955232Z"
                                       :user_id            (u/the-id user)
                                       :device_id          "e9b49ec7-bc64-4a83-9b1a-ecd3ae26ba9d"
                                       :device_description ios-user-agent
                                       :ip_address         "0:0:0:0:0:0:0:1"}]
                      LoginHistory [_ {:timestamp          #t "2021-03-18T19:52:20.172351Z"
                                       :user_id            (u/the-id user)
                                       :device_id          "e9b49ec7-bc64-4a83-9b1a-ecd3ae26ba9d"
                                       :device_description windows-user-agent
                                       :ip_address         "52.206.149.9"}]
                      ;; this one shouldn't show up because it's from a different User
                      LoginHistory [_ {:timestamp          #t "2021-03-17T19:00Z"
                                       :user_id            (mt/user->id :rasta)
                                       :device_id          "e9b49ec7-bc64-4a83-9b1a-ecd3ae26ba9d"
                                       :device_description windows-user-agent
                                       :ip_address         "52.206.149.9"}]]
        (is (schema= [(s/one
                       {:timestamp          (s/eq "2021-03-18T20:55:50.955232Z")
                        :device_description (s/eq "Mobile Browser (Mobile Safari/iOS)")
                        :ip_address         (s/eq "0:0:0:0:0:0:0:1")
                        :active             (s/eq false)
                        :location           (s/eq "Unknown location")
                        :timezone           (s/eq nil)}
                       "localhost ipv6")
                      (s/one
                       {:timestamp          (s/eq "2021-03-18T20:04:24.7273Z")
                        :device_description (s/eq "Library (Apache-HttpClient/JVM (Java))")
                        :ip_address         (s/eq "127.0.0.1")
                        :active             (s/eq false)
                        :location           (s/eq "Unknown location")
                        :timezone           (s/eq nil)}
                       "localhost ipv4")
                      (s/one
                       {:timestamp          (s/eq "2021-03-18T20:52:41.808482+01:00")
                        :device_description (s/eq "Browser (Chrome/Windows)")
                        :ip_address         (s/eq "185.233.100.23")
                        :active             (s/eq true)
                        :location           #"France"
                        :timezone           (s/eq "CET")}
                       "France")
                      (s/one
                       {:timestamp          (s/eq "2021-03-18T15:52:20.172351-04:00")
                        :device_description (s/eq "Browser (Chrome/Windows)")
                        :ip_address         (s/eq "52.206.149.9")
                        :active             (s/eq false)
                        :location           (s/eq "Ashburn, Virginia, United States")
                        :timezone           (s/eq "ET")}
                       "Virginia")]
                     (mt/client session-id :get 200 "login-history/current")))))))
>>>>>>> 4a75b1f9
<|MERGE_RESOLUTION|>--- conflicted
+++ resolved
@@ -20,70 +20,6 @@
 (deftest login-history-test
   (testing "GET /api/login-history/current"
     (let [session-id (str (java.util.UUID/randomUUID))]
-<<<<<<< HEAD
-      (mt/with-temp User [user]
-        (db/insert! Session {:id session-id, :user_id (u/the-id user)})
-        (mt/with-temp* [LoginHistory [_ {:timestamp          #t "2021-03-18T19:52:41.808482Z"
-                                         :user_id            (u/the-id user)
-                                         :device_id          "e9b49ec7-bc64-4a83-9b1a-ecd3ae26ba9d"
-                                         :device_description windows-user-agent
-                                         :ip_address         "185.233.100.23"
-                                         :session_id         session-id}]
-                        LoginHistory [_ {:timestamp          #t "2021-03-18T20:04:24.727300Z"
-                                         :user_id            (u/the-id user)
-                                         :device_id          "e9b49ec7-bc64-4a83-9b1a-ecd3ae26ba9d"
-                                         :device_description "Apache-HttpClient/4.5.10 (Java/14.0.1)"
-                                         :ip_address         "127.0.0.1"}]
-                        LoginHistory [_ {:timestamp          #t "2021-03-18T20:55:50.955232Z"
-                                         :user_id            (u/the-id user)
-                                         :device_id          "e9b49ec7-bc64-4a83-9b1a-ecd3ae26ba9d"
-                                         :device_description ios-user-agent
-                                         :ip_address         "0:0:0:0:0:0:0:1"}]
-                        LoginHistory [_ {:timestamp          #t "2021-03-18T19:52:20.172351Z"
-                                         :user_id            (u/the-id user)
-                                         :device_id          "e9b49ec7-bc64-4a83-9b1a-ecd3ae26ba9d"
-                                         :device_description windows-user-agent
-                                         :ip_address         "52.206.149.9"}]
-                        ;; this one shouldn't show up because it's from a different User
-                        LoginHistory [_ {:timestamp          #t "2021-03-17T19:00Z"
-                                         :user_id            (mt/user->id :rasta)
-                                         :device_id          "e9b49ec7-bc64-4a83-9b1a-ecd3ae26ba9d"
-                                         :device_description windows-user-agent
-                                         :ip_address         "52.206.149.9"}]]
-          (is (schema= [(s/one
-                         {:timestamp          (s/eq "2021-03-18T20:55:50.955232Z")
-                          :device_description (s/eq "Mobile Browser (Mobile Safari/iOS)")
-                          :ip_address         (s/eq "0:0:0:0:0:0:0:1")
-                          :active             (s/eq false)
-                          :location           (s/eq "Unknown location")
-                          :timezone           (s/eq nil)}
-                         "localhost ipv6")
-                        (s/one
-                         {:timestamp          (s/eq "2021-03-18T20:04:24.7273Z")
-                          :device_description (s/eq "Library (Apache-HttpClient/JVM (Java))")
-                          :ip_address         (s/eq "127.0.0.1")
-                          :active             (s/eq false)
-                          :location           (s/eq "Unknown location")
-                          :timezone           (s/eq nil)}
-                         "localhost ipv4")
-                        (s/one
-                         {:timestamp          (s/eq "2021-03-18T20:52:41.808482+01:00")
-                          :device_description (s/eq "Browser (Chrome/Windows)")
-                          :ip_address         (s/eq "185.233.100.23")
-                          :active             (s/eq true)
-                          :location           #"France"
-                          :timezone           (s/eq "CET")}
-                         "France")
-                        (s/one
-                         {:timestamp          (s/eq "2021-03-18T15:52:20.172351-04:00")
-                          :device_description (s/eq "Browser (Chrome/Windows)")
-                          :ip_address         (s/eq "52.206.149.9")
-                          :active             (s/eq false)
-                          :location           (s/eq "Ashburn, Virginia, United States")
-                          :timezone           (s/eq "ET")}
-                         "Virginia")]
-                       (mt/client session-id :get 200 "login-history/current"))))))))
-=======
       (mt/with-temp* [User         [user]
                       Session      [_ {:id session-id, :user_id (u/the-id user)}]
                       LoginHistory [_ {:timestamp          #t "2021-03-18T19:52:41.808482Z"
@@ -145,5 +81,4 @@
                         :location           (s/eq "Ashburn, Virginia, United States")
                         :timezone           (s/eq "ET")}
                        "Virginia")]
-                     (mt/client session-id :get 200 "login-history/current")))))))
->>>>>>> 4a75b1f9
+                     (mt/client session-id :get 200 "login-history/current")))))))