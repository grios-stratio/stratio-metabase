--- conflicted
+++ resolved
@@ -16,24 +16,14 @@
     - mysql_tzinfo_to_sql /usr/share/zoneinfo | mysql -u ubuntu mysql
 test:
   override:
-<<<<<<< HEAD
-    # 0) runs unit tests w/ H2 local DB. Runs against H2, Mongo
-    # 1) runs unit tests w/ Postgres local DB. Runs against H2, MySQL
+    # 0) runs unit tests w/ H2 local DB. Runs against H2, Mongo, MySQL
+    # 1) runs unit tests w/ Postgres local DB. Runs against H2, SQL Server
     # 2) runs unit tests w/ MySQL local DB. Runs against H2, Postgres
     # 3) runs Eastwood linter
     # 4) Bikeshed linter
     # 5) runs JS linter + JS test
     # 6) runs lein uberjar. (We don't run bin/build because we're not really concerned about `npm install` (etc) in this test, which runs elsewhere)
-    - case $CIRCLE_NODE_INDEX in 0) MB_TEST_DATASETS=h2,mongo lein test ;; 1) MB_TEST_DATASETS=h2,mysql MB_DB_TYPE=postgres MB_DB_DBNAME=circle_test MB_DB_PORT=5432 MB_DB_USER=ubuntu MB_DB_HOST=localhost lein test ;; 2) MB_TEST_DATASETS=h2,postgres MB_DB_TYPE=mysql MB_DB_DBNAME=circle_test MB_DB_PORT=3306 MB_DB_USER=ubuntu MB_DB_HOST=localhost lein test ;; 3) lein eastwood ;; 4) lein bikeshed --max-line-length 240 ;; 5) npm install && npm run lint && npm run build && npm run test ;; 6) lein uberjar ;; esac:
-=======
-    # 0) runs unit tests w/ H2 local DB. Runs against Mongo, H2, Postgres, MySQL
-    # 1) runs unit tests w/ Postgres local DB. Runs against H2, SQL Server
-    # 2) runs Eastwood linter
-    # 3) Bikeshed linter
-    # 4) runs JS linter + JS test
-    # 5) runs lein uberjar. (We don't run bin/build because we're not really concerned about `npm install` (etc) in this test, which runs elsewhere)
-    - case $CIRCLE_NODE_INDEX in 0) MB_TEST_DATASETS=h2,mongo,postgres,mysql lein test ;; 1) MB_TEST_DATASETS=h2,sqlserver MB_DB_TYPE=postgres MB_DB_DBNAME=circle_test MB_DB_PORT=5432 MB_DB_USER=ubuntu MB_DB_HOST=localhost lein test ;; 2) lein eastwood ;; 3) lein bikeshed --max-line-length 240 ;; 4) npm install && npm run lint && npm run build && npm run test ;; 5) lein uberjar ;; esac:
->>>>>>> f6aa55fc
+    - case $CIRCLE_NODE_INDEX in 0) MB_TEST_DATASETS=h2,mongo,mysql lein test ;; 1) MB_TEST_DATASETS=h2,sqlserver MB_DB_TYPE=postgres MB_DB_DBNAME=circle_test MB_DB_PORT=5432 MB_DB_USER=ubuntu MB_DB_HOST=localhost lein test ;; 2) MB_TEST_DATASETS=h2,postgres MB_DB_TYPE=mysql MB_DB_DBNAME=circle_test MB_DB_PORT=3306 MB_DB_USER=ubuntu MB_DB_HOST=localhost lein test ;; 3) lein eastwood ;; 4) lein bikeshed --max-line-length 240 ;; 5) npm install && npm run lint && npm run build && npm run test ;; 6) lein uberjar ;; esac:
         parallel: true
 deployment:
   master:
