--- conflicted
+++ resolved
@@ -45,7 +45,6 @@
                                 :dataset_query {:type :query
                                                 :database ~'db-id
                                                 :query {:source-table ~'table-id
-<<<<<<< HEAD
                                                         :aggregation [:sum [:field-id ~'numeric-field-id]]
                                                         :breakout [[:field-id ~'category-field-id]]}}}]
                    Card       [{~'card-arch-id :id}
@@ -56,12 +55,8 @@
                                 :dataset_query {:type :query
                                                 :database ~'db-id
                                                 :query {:source-table ~'table-id
-                                                        :aggregation [:sum [:field-id ~'numeric-field-id]]
-                                                        :breakout [[:field-id ~'category-field-id]]}}}]
-=======
                                                         :aggregation [:sum [:field ~'numeric-field-id nil]]
                                                         :breakout [[:field ~'category-field-id nil]]}}}]
->>>>>>> 6b8ddc84
                    Card       [{~'card-id-root :id}
                                {:table_id ~'table-id
                                 ;; https://en.wikipedia.org/wiki/Filename#Reserved_characters_and_words
